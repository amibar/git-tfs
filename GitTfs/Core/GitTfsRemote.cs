using System;
using System.Collections.Generic;
using System.Diagnostics;
using System.IO;
using System.Linq;
using System.Text.RegularExpressions;
using Sep.Git.Tfs.Commands;
using Sep.Git.Tfs.Core.TfsInterop;

namespace Sep.Git.Tfs.Core
{
    public class GitTfsRemote : IGitTfsRemote
    {
        private static readonly Regex isInDotGit = new Regex("(?:^|/)\\.git(?:/|$)");
        private static readonly Regex treeShaRegex = new Regex("^tree (" + GitTfsConstants.Sha1 + ")");

        private readonly Globals globals;
        private readonly TextWriter stdout;
        private readonly RemoteOptions remoteOptions;
        private long? maxChangesetId;
        private string maxCommitHash;

        public GitTfsRemote(RemoteOptions remoteOptions, Globals globals, ITfsHelper tfsHelper, TextWriter stdout)
        {
            this.remoteOptions = remoteOptions;
            this.globals = globals;
            this.stdout = stdout;
            Tfs = tfsHelper;
        }

        public string Id { get; set; }
        public string TfsRepositoryPath { get; set; }
        public string IgnoreRegexExpression { get; set; }
        public IGitRepository Repository { get; set; }
        public ITfsHelper Tfs { get; set; }

        public long MaxChangesetId
        {
            get { InitHistory(); return maxChangesetId.Value; }
            set { maxChangesetId = value; }
        }

        public string MaxCommitHash
        {
            get { InitHistory(); return maxCommitHash; }
            set { maxCommitHash = value; }
        }

        private void InitHistory()
        {
            if (maxChangesetId == null)
            {
                var mostRecentUpdate = Repository.GetParentTfsCommits(RemoteRef).FirstOrDefault();
                if (mostRecentUpdate != null)
                {
                    MaxCommitHash = mostRecentUpdate.GitCommit;
                    MaxChangesetId = mostRecentUpdate.ChangesetId;
                }
                else
                {
                    MaxChangesetId = 0;
                }
            }
        }

        private string Dir
        {
            get
            {
                return Ext.CombinePaths(globals.GitDir, "tfs", Id);
            }
        }

        private string IndexFile
        {
            get
            {
                return Path.Combine(Dir, "index");
            }
        }

        private string WorkingDirectory
        {
            get
            {
                return Path.Combine(Dir, "workspace");
            }
        }

        public bool ShouldSkip(string path)
        {
            return IsInDotGit(path) ||
                   IsIgnored(path, IgnoreRegexExpression) ||
                   IsIgnored(path, remoteOptions.IgnoreRegex);
        }

        private bool IsIgnored(string path, string expression)
        {
            return expression != null && new Regex(expression).IsMatch(path);
        }

        private bool IsInDotGit(string path)
        {
            return isInDotGit.IsMatch(path);
        }

        public string GetPathInGitRepo(string tfsPath)
        {
            if(!tfsPath.StartsWith(TfsRepositoryPath,StringComparison.InvariantCultureIgnoreCase)) return null;
            tfsPath = tfsPath.Substring(TfsRepositoryPath.Length);
            while (tfsPath.StartsWith("/"))
                tfsPath = tfsPath.Substring(1);
            return tfsPath;
        }

        public void Fetch(Dictionary<long, string> mergeInfo)
        {
            foreach (var changeset in FetchChangesets())
            {
                AssertTemporaryIndexClean(MaxCommitHash);
                var log = Apply(MaxCommitHash, changeset);
                if(mergeInfo.ContainsKey(changeset.Summary.ChangesetId))
                    log.CommitParents.Add(mergeInfo[changeset.Summary.ChangesetId]);
                UpdateRef(Commit(log), changeset.Summary.ChangesetId);
                DoGcIfNeeded();
            }
        }

        public void QuickFetch()
        {
            var changeset = Tfs.GetLatestChangeset(this);
            AssertTemporaryIndexEmpty();
            var log = CopyTree(MaxCommitHash, changeset);
            UpdateRef(Commit(log), changeset.Summary.ChangesetId);
            DoGcIfNeeded();
        }

        private IEnumerable<ITfsChangeset> FetchChangesets()
        {
            Trace.WriteLine(RemoteRef + ": Getting changesets from " + (MaxChangesetId + 1) + " to current ...", "info");
            var changesets = Tfs.GetChangesets(TfsRepositoryPath, MaxChangesetId + 1, this);
            changesets = changesets.OrderBy(cs => cs.Summary.ChangesetId);
            return changesets;
        }

        private void UpdateRef(string commitHash, long changesetId)
        {
            MaxCommitHash = commitHash;
            MaxChangesetId = changesetId;
            Repository.CommandNoisy("update-ref", "-m", "C" + MaxChangesetId, RemoteRef, MaxCommitHash);
            Repository.CommandNoisy("update-ref", TagPrefix + "C" + MaxChangesetId, MaxCommitHash);
            LogCurrentMapping();
        }

        private void LogCurrentMapping()
        {
            stdout.WriteLine("C" + MaxChangesetId + " = " + MaxCommitHash);
        }

        private string TagPrefix
        {
            get { return "refs/tags/tfs/" + Id + "/"; }
        }

        public string RemoteRef
        {
            get { return "refs/remotes/tfs/" + Id; }
        }

        private void DoGcIfNeeded()
        {
            Trace.WriteLine("GC Countdown: " + globals.GcCountdown);
            if(--globals.GcCountdown < 0)
            {
                globals.GcCountdown = globals.GcPeriod;
                Repository.CommandNoisy("gc", "--auto");
            }
        }

        private void AssertTemporaryIndexClean(string treeish)
        {
            if(string.IsNullOrEmpty(treeish))
            {
                AssertTemporaryIndexEmpty();
                return;
            }
            WithTemporaryIndex(() => AssertIndexClean(treeish));
        }

        private void AssertTemporaryIndexEmpty()
        {
            if (File.Exists(IndexFile))
                File.Delete(IndexFile);
        }

        private void AssertIndexClean(string treeish)
        {
            if (!File.Exists(IndexFile)) Repository.CommandNoisy("read-tree", treeish);
            var currentTree = Repository.CommandOneline("write-tree");
            var expectedCommitInfo = Repository.Command("cat-file", "commit", treeish);
            var expectedCommitTree = treeShaRegex.Match(expectedCommitInfo).Groups[1].Value;
            if (expectedCommitTree != currentTree)
            {
                Trace.WriteLine("Index mismatch: " + expectedCommitTree + " != " + currentTree);
                Trace.WriteLine("rereading " + treeish);
                File.Delete(IndexFile);
                Repository.CommandNoisy("read-tree", treeish);
                currentTree = Repository.CommandOneline("write-tree");
                if (expectedCommitTree != currentTree)
                {
                    throw new Exception("Unable to create a clean temporary index: trees (" + treeish + ") " + expectedCommitTree + " != " + currentTree);
                }
            }
        }

        private LogEntry Apply(string lastCommit, ITfsChangeset changeset)
        {
            LogEntry result = null;
            WithTemporaryIndex(
                () => GitIndexInfo.Do(Repository, index => result = changeset.Apply(lastCommit, index)));
            WithTemporaryIndex(
                () => result.Tree = Repository.CommandOneline("write-tree"));
            if(!String.IsNullOrEmpty(lastCommit)) result.CommitParents.Add(lastCommit);
            return result;
        }

        private LogEntry CopyTree(string lastCommit, ITfsChangeset changeset)
        {
            LogEntry result = null;
            WithTemporaryIndex(
                () => GitIndexInfo.Do(Repository, index => result = changeset.CopyTree(index)));
            WithTemporaryIndex(
                () => result.Tree = Repository.CommandOneline("write-tree"));
            if (!String.IsNullOrEmpty(lastCommit)) result.CommitParents.Add(lastCommit);
            return result;
        }

        private string Commit(LogEntry logEntry)
        {
            string commitHash = null;
            WithCommitHeaderEnv(logEntry, () => commitHash = WriteCommit(logEntry));
            // TODO (maybe): StoreChangesetMetadata(commitInfo);
            return commitHash;
        }

        private string WriteCommit(LogEntry logEntry)
        {
            // TODO (maybe): encode logEntry.Log according to 'git config --get i18n.commitencoding', if specified
            //var commitEncoding = Repository.CommandOneline("config", "i18n.commitencoding");
            //var encoding = LookupEncoding(commitEncoding) ?? Encoding.UTF8;
            string commitHash = null;
            Repository.CommandInputOutputPipe((procIn, procOut) =>
                                                  {
                                                      procIn.WriteLine(logEntry.Log);
                                                      procIn.WriteLine(GitTfsConstants.TfsCommitInfoFormat, Tfs.Url,
                                                                       TfsRepositoryPath, logEntry.ChangesetId);
                                                      procIn.Close();
                                                      commitHash = ParseCommitInfo(procOut.ReadToEnd());
                                                  }, BuildCommitCommand(logEntry));
            return commitHash;
        }

        private string[] BuildCommitCommand(LogEntry logEntry)
        {
            var tree = logEntry.Tree ?? GetTemporaryIndexTreeSha();
            tree.AssertValidSha();
            var commitCommand = new List<string> { "commit-tree", tree };
            foreach (var parent in logEntry.CommitParents)
            {
                commitCommand.Add("-p");
                commitCommand.Add(parent);
            }
            return commitCommand.ToArray();
        }

        private string GetTemporaryIndexTreeSha()
        {
            string tree = null;
            WithTemporaryIndex(() => tree = Repository.CommandOneline("write-tree"));
            return tree;
        }

        private string ParseCommitInfo(string commitTreeOutput)
        {
            return commitTreeOutput.Trim();
        }

        //private Encoding LookupEncoding(string encoding)
        //{
        //    if(encoding == null)
        //        return null;
        //    throw new NotImplementedException("Need to implement encoding lookup for " + encoding);
        //}

        private void WithCommitHeaderEnv(LogEntry logEntry, Action action)
        {
            WithTemporaryEnvironment(action, new Dictionary<string, string>
                                                 {
                                                     {"GIT_AUTHOR_NAME", logEntry.AuthorName},
                                                     {"GIT_AUTHOR_EMAIL", logEntry.AuthorEmail},
                                                     {"GIT_AUTHOR_DATE", logEntry.Date.FormatForGit()},
                                                     {"GIT_COMMITTER_DATE", logEntry.Date.FormatForGit()},
                                                     {"GIT_COMMITTER_NAME", logEntry.CommitterName ?? logEntry.AuthorName},
                                                     {"GIT_COMMITTER_EMAIL", logEntry.CommitterEmail ?? logEntry.AuthorEmail}
                                                 });
        }

        private void WithTemporaryIndex(Action action)
        {
            WithTemporaryEnvironment(() =>
                                         {
                                             Directory.CreateDirectory(Path.GetDirectoryName(IndexFile));
                                             action();
                                         }, new Dictionary<string, string> {{"GIT_INDEX_FILE", IndexFile}});
        }

        private void WithTemporaryEnvironment(Action action, IDictionary<string, string> newEnvironment)
        {
            var oldEnvironment = new Dictionary<string, string>();
            PushEnvironment(newEnvironment, oldEnvironment);
            try
            {
                action();
            }
            finally
            {
                PushEnvironment(oldEnvironment);
            }
        }

        private void PushEnvironment(IDictionary<string, string> desiredEnvironment)
        {
            PushEnvironment(desiredEnvironment, new Dictionary<string, string>());
        }

        private void PushEnvironment(IDictionary<string, string> desiredEnvironment, IDictionary<string, string> oldEnvironment)
        {
            foreach(var key in desiredEnvironment.Keys)
            {
                oldEnvironment[key] = Environment.GetEnvironmentVariable(key);
                Environment.SetEnvironmentVariable(key, desiredEnvironment[key]);
            }
        }

        public void Shelve(string shelvesetName, string head, TfsChangesetInfo parentChangeset, bool evaluateCheckinPolicies)
        {
            Tfs.WithWorkspace(WorkingDirectory, this, parentChangeset,
                              workspace => Shelve(shelvesetName, head, parentChangeset, evaluateCheckinPolicies, workspace));
        }

        public bool HasShelveset(string shelvesetName)
        {
            return Tfs.HasShelveset(shelvesetName);
        }

<<<<<<< HEAD
        private void Shelve(string shelvesetName, string head, TfsChangesetInfo parentChangeset, ITfsWorkspace workspace)
        {
            PendChangesToWorkspace(head, parentChangeset, workspace);
            workspace.Shelve(shelvesetName);
        }

        public void CheckinTool(string head, TfsChangesetInfo parentChangeset)
        {
            Tfs.WithWorkspace(WorkingDirectory, this, parentChangeset,
                              workspace => CheckinTool(head, parentChangeset, workspace));
        }

        private void CheckinTool(string head, TfsChangesetInfo parentChangeset, ITfsWorkspace workspace)
        {
            PendChangesToWorkspace(head, parentChangeset,workspace);
            workspace.CheckinTool();
        }

        private void PendChangesToWorkspace(string head, TfsChangesetInfo parentChangeset, ITfsWorkspace workspace)
        {
            foreach (var change in Repository.GetChangedFiles(parentChangeset.GitCommit, head))
            {
                change.Apply(workspace);
            }
=======
        private void Shelve(string shelvesetName, string head, TfsChangesetInfo parentChangeset, bool evaluateCheckinPolicies, ITfsWorkspace workspace)
        {
            foreach (var change in Repository.GetChangedFiles(parentChangeset.GitCommit, head))
            {
                change.Apply(workspace);
            }
            workspace.Shelve(shelvesetName, evaluateCheckinPolicies);
        }

        public long Checkin(string head, TfsChangesetInfo parentChangeset)
        {
            var changeset = 0L;
            Tfs.WithWorkspace(WorkingDirectory, this, parentChangeset,
                              workspace => changeset = Checkin(head, parentChangeset, workspace));
            return changeset;
        }

        private long Checkin(string head, TfsChangesetInfo parentChangeset, ITfsWorkspace workspace)
        {
            foreach (var change in Repository.GetChangedFiles(parentChangeset.GitCommit, head))
            {
                change.Apply(workspace);
            }
            return workspace.Checkin();
>>>>>>> a4b24a5d
        }
    }
}<|MERGE_RESOLUTION|>--- conflicted
+++ resolved
@@ -1,409 +1,399 @@
-using System;
-using System.Collections.Generic;
-using System.Diagnostics;
-using System.IO;
-using System.Linq;
-using System.Text.RegularExpressions;
-using Sep.Git.Tfs.Commands;
-using Sep.Git.Tfs.Core.TfsInterop;
-
-namespace Sep.Git.Tfs.Core
-{
-    public class GitTfsRemote : IGitTfsRemote
-    {
-        private static readonly Regex isInDotGit = new Regex("(?:^|/)\\.git(?:/|$)");
-        private static readonly Regex treeShaRegex = new Regex("^tree (" + GitTfsConstants.Sha1 + ")");
-
-        private readonly Globals globals;
-        private readonly TextWriter stdout;
-        private readonly RemoteOptions remoteOptions;
-        private long? maxChangesetId;
-        private string maxCommitHash;
-
-        public GitTfsRemote(RemoteOptions remoteOptions, Globals globals, ITfsHelper tfsHelper, TextWriter stdout)
-        {
-            this.remoteOptions = remoteOptions;
-            this.globals = globals;
-            this.stdout = stdout;
-            Tfs = tfsHelper;
-        }
-
-        public string Id { get; set; }
-        public string TfsRepositoryPath { get; set; }
-        public string IgnoreRegexExpression { get; set; }
-        public IGitRepository Repository { get; set; }
-        public ITfsHelper Tfs { get; set; }
-
-        public long MaxChangesetId
-        {
-            get { InitHistory(); return maxChangesetId.Value; }
-            set { maxChangesetId = value; }
-        }
-
-        public string MaxCommitHash
-        {
-            get { InitHistory(); return maxCommitHash; }
-            set { maxCommitHash = value; }
-        }
-
-        private void InitHistory()
-        {
-            if (maxChangesetId == null)
-            {
-                var mostRecentUpdate = Repository.GetParentTfsCommits(RemoteRef).FirstOrDefault();
-                if (mostRecentUpdate != null)
-                {
-                    MaxCommitHash = mostRecentUpdate.GitCommit;
-                    MaxChangesetId = mostRecentUpdate.ChangesetId;
-                }
-                else
-                {
-                    MaxChangesetId = 0;
-                }
-            }
-        }
-
-        private string Dir
-        {
-            get
-            {
-                return Ext.CombinePaths(globals.GitDir, "tfs", Id);
-            }
-        }
-
-        private string IndexFile
-        {
-            get
-            {
-                return Path.Combine(Dir, "index");
-            }
-        }
-
-        private string WorkingDirectory
-        {
-            get
-            {
-                return Path.Combine(Dir, "workspace");
-            }
-        }
-
-        public bool ShouldSkip(string path)
-        {
-            return IsInDotGit(path) ||
-                   IsIgnored(path, IgnoreRegexExpression) ||
-                   IsIgnored(path, remoteOptions.IgnoreRegex);
-        }
-
-        private bool IsIgnored(string path, string expression)
-        {
-            return expression != null && new Regex(expression).IsMatch(path);
-        }
-
-        private bool IsInDotGit(string path)
-        {
-            return isInDotGit.IsMatch(path);
-        }
-
-        public string GetPathInGitRepo(string tfsPath)
-        {
-            if(!tfsPath.StartsWith(TfsRepositoryPath,StringComparison.InvariantCultureIgnoreCase)) return null;
-            tfsPath = tfsPath.Substring(TfsRepositoryPath.Length);
-            while (tfsPath.StartsWith("/"))
-                tfsPath = tfsPath.Substring(1);
-            return tfsPath;
-        }
-
-        public void Fetch(Dictionary<long, string> mergeInfo)
-        {
-            foreach (var changeset in FetchChangesets())
-            {
-                AssertTemporaryIndexClean(MaxCommitHash);
-                var log = Apply(MaxCommitHash, changeset);
-                if(mergeInfo.ContainsKey(changeset.Summary.ChangesetId))
-                    log.CommitParents.Add(mergeInfo[changeset.Summary.ChangesetId]);
-                UpdateRef(Commit(log), changeset.Summary.ChangesetId);
-                DoGcIfNeeded();
-            }
-        }
-
-        public void QuickFetch()
-        {
-            var changeset = Tfs.GetLatestChangeset(this);
-            AssertTemporaryIndexEmpty();
-            var log = CopyTree(MaxCommitHash, changeset);
-            UpdateRef(Commit(log), changeset.Summary.ChangesetId);
-            DoGcIfNeeded();
-        }
-
-        private IEnumerable<ITfsChangeset> FetchChangesets()
-        {
-            Trace.WriteLine(RemoteRef + ": Getting changesets from " + (MaxChangesetId + 1) + " to current ...", "info");
-            var changesets = Tfs.GetChangesets(TfsRepositoryPath, MaxChangesetId + 1, this);
-            changesets = changesets.OrderBy(cs => cs.Summary.ChangesetId);
-            return changesets;
-        }
-
-        private void UpdateRef(string commitHash, long changesetId)
-        {
-            MaxCommitHash = commitHash;
-            MaxChangesetId = changesetId;
-            Repository.CommandNoisy("update-ref", "-m", "C" + MaxChangesetId, RemoteRef, MaxCommitHash);
-            Repository.CommandNoisy("update-ref", TagPrefix + "C" + MaxChangesetId, MaxCommitHash);
-            LogCurrentMapping();
-        }
-
-        private void LogCurrentMapping()
-        {
-            stdout.WriteLine("C" + MaxChangesetId + " = " + MaxCommitHash);
-        }
-
-        private string TagPrefix
-        {
-            get { return "refs/tags/tfs/" + Id + "/"; }
-        }
-
-        public string RemoteRef
-        {
-            get { return "refs/remotes/tfs/" + Id; }
-        }
-
-        private void DoGcIfNeeded()
-        {
-            Trace.WriteLine("GC Countdown: " + globals.GcCountdown);
-            if(--globals.GcCountdown < 0)
-            {
-                globals.GcCountdown = globals.GcPeriod;
-                Repository.CommandNoisy("gc", "--auto");
-            }
-        }
-
-        private void AssertTemporaryIndexClean(string treeish)
-        {
-            if(string.IsNullOrEmpty(treeish))
-            {
-                AssertTemporaryIndexEmpty();
-                return;
-            }
-            WithTemporaryIndex(() => AssertIndexClean(treeish));
-        }
-
-        private void AssertTemporaryIndexEmpty()
-        {
-            if (File.Exists(IndexFile))
-                File.Delete(IndexFile);
-        }
-
-        private void AssertIndexClean(string treeish)
-        {
-            if (!File.Exists(IndexFile)) Repository.CommandNoisy("read-tree", treeish);
-            var currentTree = Repository.CommandOneline("write-tree");
-            var expectedCommitInfo = Repository.Command("cat-file", "commit", treeish);
-            var expectedCommitTree = treeShaRegex.Match(expectedCommitInfo).Groups[1].Value;
-            if (expectedCommitTree != currentTree)
-            {
-                Trace.WriteLine("Index mismatch: " + expectedCommitTree + " != " + currentTree);
-                Trace.WriteLine("rereading " + treeish);
-                File.Delete(IndexFile);
-                Repository.CommandNoisy("read-tree", treeish);
-                currentTree = Repository.CommandOneline("write-tree");
-                if (expectedCommitTree != currentTree)
-                {
-                    throw new Exception("Unable to create a clean temporary index: trees (" + treeish + ") " + expectedCommitTree + " != " + currentTree);
-                }
-            }
-        }
-
-        private LogEntry Apply(string lastCommit, ITfsChangeset changeset)
-        {
-            LogEntry result = null;
-            WithTemporaryIndex(
-                () => GitIndexInfo.Do(Repository, index => result = changeset.Apply(lastCommit, index)));
-            WithTemporaryIndex(
-                () => result.Tree = Repository.CommandOneline("write-tree"));
-            if(!String.IsNullOrEmpty(lastCommit)) result.CommitParents.Add(lastCommit);
-            return result;
-        }
-
-        private LogEntry CopyTree(string lastCommit, ITfsChangeset changeset)
-        {
-            LogEntry result = null;
-            WithTemporaryIndex(
-                () => GitIndexInfo.Do(Repository, index => result = changeset.CopyTree(index)));
-            WithTemporaryIndex(
-                () => result.Tree = Repository.CommandOneline("write-tree"));
-            if (!String.IsNullOrEmpty(lastCommit)) result.CommitParents.Add(lastCommit);
-            return result;
-        }
-
-        private string Commit(LogEntry logEntry)
-        {
-            string commitHash = null;
-            WithCommitHeaderEnv(logEntry, () => commitHash = WriteCommit(logEntry));
-            // TODO (maybe): StoreChangesetMetadata(commitInfo);
-            return commitHash;
-        }
-
-        private string WriteCommit(LogEntry logEntry)
-        {
-            // TODO (maybe): encode logEntry.Log according to 'git config --get i18n.commitencoding', if specified
-            //var commitEncoding = Repository.CommandOneline("config", "i18n.commitencoding");
-            //var encoding = LookupEncoding(commitEncoding) ?? Encoding.UTF8;
-            string commitHash = null;
-            Repository.CommandInputOutputPipe((procIn, procOut) =>
-                                                  {
-                                                      procIn.WriteLine(logEntry.Log);
-                                                      procIn.WriteLine(GitTfsConstants.TfsCommitInfoFormat, Tfs.Url,
-                                                                       TfsRepositoryPath, logEntry.ChangesetId);
-                                                      procIn.Close();
-                                                      commitHash = ParseCommitInfo(procOut.ReadToEnd());
-                                                  }, BuildCommitCommand(logEntry));
-            return commitHash;
-        }
-
-        private string[] BuildCommitCommand(LogEntry logEntry)
-        {
-            var tree = logEntry.Tree ?? GetTemporaryIndexTreeSha();
-            tree.AssertValidSha();
-            var commitCommand = new List<string> { "commit-tree", tree };
-            foreach (var parent in logEntry.CommitParents)
-            {
-                commitCommand.Add("-p");
-                commitCommand.Add(parent);
-            }
-            return commitCommand.ToArray();
-        }
-
-        private string GetTemporaryIndexTreeSha()
-        {
-            string tree = null;
-            WithTemporaryIndex(() => tree = Repository.CommandOneline("write-tree"));
-            return tree;
-        }
-
-        private string ParseCommitInfo(string commitTreeOutput)
-        {
-            return commitTreeOutput.Trim();
-        }
-
-        //private Encoding LookupEncoding(string encoding)
-        //{
-        //    if(encoding == null)
-        //        return null;
-        //    throw new NotImplementedException("Need to implement encoding lookup for " + encoding);
-        //}
-
-        private void WithCommitHeaderEnv(LogEntry logEntry, Action action)
-        {
-            WithTemporaryEnvironment(action, new Dictionary<string, string>
-                                                 {
-                                                     {"GIT_AUTHOR_NAME", logEntry.AuthorName},
-                                                     {"GIT_AUTHOR_EMAIL", logEntry.AuthorEmail},
-                                                     {"GIT_AUTHOR_DATE", logEntry.Date.FormatForGit()},
-                                                     {"GIT_COMMITTER_DATE", logEntry.Date.FormatForGit()},
-                                                     {"GIT_COMMITTER_NAME", logEntry.CommitterName ?? logEntry.AuthorName},
-                                                     {"GIT_COMMITTER_EMAIL", logEntry.CommitterEmail ?? logEntry.AuthorEmail}
-                                                 });
-        }
-
-        private void WithTemporaryIndex(Action action)
-        {
-            WithTemporaryEnvironment(() =>
-                                         {
-                                             Directory.CreateDirectory(Path.GetDirectoryName(IndexFile));
-                                             action();
-                                         }, new Dictionary<string, string> {{"GIT_INDEX_FILE", IndexFile}});
-        }
-
-        private void WithTemporaryEnvironment(Action action, IDictionary<string, string> newEnvironment)
-        {
-            var oldEnvironment = new Dictionary<string, string>();
-            PushEnvironment(newEnvironment, oldEnvironment);
-            try
-            {
-                action();
-            }
-            finally
-            {
-                PushEnvironment(oldEnvironment);
-            }
-        }
-
-        private void PushEnvironment(IDictionary<string, string> desiredEnvironment)
-        {
-            PushEnvironment(desiredEnvironment, new Dictionary<string, string>());
-        }
-
-        private void PushEnvironment(IDictionary<string, string> desiredEnvironment, IDictionary<string, string> oldEnvironment)
-        {
-            foreach(var key in desiredEnvironment.Keys)
-            {
-                oldEnvironment[key] = Environment.GetEnvironmentVariable(key);
-                Environment.SetEnvironmentVariable(key, desiredEnvironment[key]);
-            }
-        }
-
-        public void Shelve(string shelvesetName, string head, TfsChangesetInfo parentChangeset, bool evaluateCheckinPolicies)
-        {
-            Tfs.WithWorkspace(WorkingDirectory, this, parentChangeset,
-                              workspace => Shelve(shelvesetName, head, parentChangeset, evaluateCheckinPolicies, workspace));
-        }
-
-        public bool HasShelveset(string shelvesetName)
-        {
-            return Tfs.HasShelveset(shelvesetName);
-        }
-
-<<<<<<< HEAD
-        private void Shelve(string shelvesetName, string head, TfsChangesetInfo parentChangeset, ITfsWorkspace workspace)
-        {
-            PendChangesToWorkspace(head, parentChangeset, workspace);
-            workspace.Shelve(shelvesetName);
-        }
-
-        public void CheckinTool(string head, TfsChangesetInfo parentChangeset)
-        {
-            Tfs.WithWorkspace(WorkingDirectory, this, parentChangeset,
-                              workspace => CheckinTool(head, parentChangeset, workspace));
-        }
-
-        private void CheckinTool(string head, TfsChangesetInfo parentChangeset, ITfsWorkspace workspace)
-        {
-            PendChangesToWorkspace(head, parentChangeset,workspace);
-            workspace.CheckinTool();
-        }
-
-        private void PendChangesToWorkspace(string head, TfsChangesetInfo parentChangeset, ITfsWorkspace workspace)
-        {
-            foreach (var change in Repository.GetChangedFiles(parentChangeset.GitCommit, head))
-            {
-                change.Apply(workspace);
-            }
-=======
-        private void Shelve(string shelvesetName, string head, TfsChangesetInfo parentChangeset, bool evaluateCheckinPolicies, ITfsWorkspace workspace)
-        {
-            foreach (var change in Repository.GetChangedFiles(parentChangeset.GitCommit, head))
-            {
-                change.Apply(workspace);
-            }
-            workspace.Shelve(shelvesetName, evaluateCheckinPolicies);
-        }
-
-        public long Checkin(string head, TfsChangesetInfo parentChangeset)
-        {
-            var changeset = 0L;
-            Tfs.WithWorkspace(WorkingDirectory, this, parentChangeset,
-                              workspace => changeset = Checkin(head, parentChangeset, workspace));
-            return changeset;
-        }
-
-        private long Checkin(string head, TfsChangesetInfo parentChangeset, ITfsWorkspace workspace)
-        {
-            foreach (var change in Repository.GetChangedFiles(parentChangeset.GitCommit, head))
-            {
-                change.Apply(workspace);
-            }
-            return workspace.Checkin();
->>>>>>> a4b24a5d
-        }
-    }
-}+using System;
+using System.Collections.Generic;
+using System.Diagnostics;
+using System.IO;
+using System.Linq;
+using System.Text.RegularExpressions;
+using Sep.Git.Tfs.Commands;
+using Sep.Git.Tfs.Core.TfsInterop;
+
+namespace Sep.Git.Tfs.Core
+{
+    public class GitTfsRemote : IGitTfsRemote
+    {
+        private static readonly Regex isInDotGit = new Regex("(?:^|/)\\.git(?:/|$)");
+        private static readonly Regex treeShaRegex = new Regex("^tree (" + GitTfsConstants.Sha1 + ")");
+
+        private readonly Globals globals;
+        private readonly TextWriter stdout;
+        private readonly RemoteOptions remoteOptions;
+        private long? maxChangesetId;
+        private string maxCommitHash;
+
+        public GitTfsRemote(RemoteOptions remoteOptions, Globals globals, ITfsHelper tfsHelper, TextWriter stdout)
+        {
+            this.remoteOptions = remoteOptions;
+            this.globals = globals;
+            this.stdout = stdout;
+            Tfs = tfsHelper;
+        }
+
+        public string Id { get; set; }
+        public string TfsRepositoryPath { get; set; }
+        public string IgnoreRegexExpression { get; set; }
+        public IGitRepository Repository { get; set; }
+        public ITfsHelper Tfs { get; set; }
+
+        public long MaxChangesetId
+        {
+            get { InitHistory(); return maxChangesetId.Value; }
+            set { maxChangesetId = value; }
+        }
+
+        public string MaxCommitHash
+        {
+            get { InitHistory(); return maxCommitHash; }
+            set { maxCommitHash = value; }
+        }
+
+        private void InitHistory()
+        {
+            if (maxChangesetId == null)
+            {
+                var mostRecentUpdate = Repository.GetParentTfsCommits(RemoteRef).FirstOrDefault();
+                if (mostRecentUpdate != null)
+                {
+                    MaxCommitHash = mostRecentUpdate.GitCommit;
+                    MaxChangesetId = mostRecentUpdate.ChangesetId;
+                }
+                else
+                {
+                    MaxChangesetId = 0;
+                }
+            }
+        }
+
+        private string Dir
+        {
+            get
+            {
+                return Ext.CombinePaths(globals.GitDir, "tfs", Id);
+            }
+        }
+
+        private string IndexFile
+        {
+            get
+            {
+                return Path.Combine(Dir, "index");
+            }
+        }
+
+        private string WorkingDirectory
+        {
+            get
+            {
+                return Path.Combine(Dir, "workspace");
+            }
+        }
+
+        public bool ShouldSkip(string path)
+        {
+            return IsInDotGit(path) ||
+                   IsIgnored(path, IgnoreRegexExpression) ||
+                   IsIgnored(path, remoteOptions.IgnoreRegex);
+        }
+
+        private bool IsIgnored(string path, string expression)
+        {
+            return expression != null && new Regex(expression).IsMatch(path);
+        }
+
+        private bool IsInDotGit(string path)
+        {
+            return isInDotGit.IsMatch(path);
+        }
+
+        public string GetPathInGitRepo(string tfsPath)
+        {
+            if(!tfsPath.StartsWith(TfsRepositoryPath,StringComparison.InvariantCultureIgnoreCase)) return null;
+            tfsPath = tfsPath.Substring(TfsRepositoryPath.Length);
+            while (tfsPath.StartsWith("/"))
+                tfsPath = tfsPath.Substring(1);
+            return tfsPath;
+        }
+
+        public void Fetch(Dictionary<long, string> mergeInfo)
+        {
+            foreach (var changeset in FetchChangesets())
+            {
+                AssertTemporaryIndexClean(MaxCommitHash);
+                var log = Apply(MaxCommitHash, changeset);
+                if(mergeInfo.ContainsKey(changeset.Summary.ChangesetId))
+                    log.CommitParents.Add(mergeInfo[changeset.Summary.ChangesetId]);
+                UpdateRef(Commit(log), changeset.Summary.ChangesetId);
+                DoGcIfNeeded();
+            }
+        }
+
+        public void QuickFetch()
+        {
+            var changeset = Tfs.GetLatestChangeset(this);
+            AssertTemporaryIndexEmpty();
+            var log = CopyTree(MaxCommitHash, changeset);
+            UpdateRef(Commit(log), changeset.Summary.ChangesetId);
+            DoGcIfNeeded();
+        }
+
+        private IEnumerable<ITfsChangeset> FetchChangesets()
+        {
+            Trace.WriteLine(RemoteRef + ": Getting changesets from " + (MaxChangesetId + 1) + " to current ...", "info");
+            var changesets = Tfs.GetChangesets(TfsRepositoryPath, MaxChangesetId + 1, this);
+            changesets = changesets.OrderBy(cs => cs.Summary.ChangesetId);
+            return changesets;
+        }
+
+        private void UpdateRef(string commitHash, long changesetId)
+        {
+            MaxCommitHash = commitHash;
+            MaxChangesetId = changesetId;
+            Repository.CommandNoisy("update-ref", "-m", "C" + MaxChangesetId, RemoteRef, MaxCommitHash);
+            Repository.CommandNoisy("update-ref", TagPrefix + "C" + MaxChangesetId, MaxCommitHash);
+            LogCurrentMapping();
+        }
+
+        private void LogCurrentMapping()
+        {
+            stdout.WriteLine("C" + MaxChangesetId + " = " + MaxCommitHash);
+        }
+
+        private string TagPrefix
+        {
+            get { return "refs/tags/tfs/" + Id + "/"; }
+        }
+
+        public string RemoteRef
+        {
+            get { return "refs/remotes/tfs/" + Id; }
+        }
+
+        private void DoGcIfNeeded()
+        {
+            Trace.WriteLine("GC Countdown: " + globals.GcCountdown);
+            if(--globals.GcCountdown < 0)
+            {
+                globals.GcCountdown = globals.GcPeriod;
+                Repository.CommandNoisy("gc", "--auto");
+            }
+        }
+
+        private void AssertTemporaryIndexClean(string treeish)
+        {
+            if(string.IsNullOrEmpty(treeish))
+            {
+                AssertTemporaryIndexEmpty();
+                return;
+            }
+            WithTemporaryIndex(() => AssertIndexClean(treeish));
+        }
+
+        private void AssertTemporaryIndexEmpty()
+        {
+            if (File.Exists(IndexFile))
+                File.Delete(IndexFile);
+        }
+
+        private void AssertIndexClean(string treeish)
+        {
+            if (!File.Exists(IndexFile)) Repository.CommandNoisy("read-tree", treeish);
+            var currentTree = Repository.CommandOneline("write-tree");
+            var expectedCommitInfo = Repository.Command("cat-file", "commit", treeish);
+            var expectedCommitTree = treeShaRegex.Match(expectedCommitInfo).Groups[1].Value;
+            if (expectedCommitTree != currentTree)
+            {
+                Trace.WriteLine("Index mismatch: " + expectedCommitTree + " != " + currentTree);
+                Trace.WriteLine("rereading " + treeish);
+                File.Delete(IndexFile);
+                Repository.CommandNoisy("read-tree", treeish);
+                currentTree = Repository.CommandOneline("write-tree");
+                if (expectedCommitTree != currentTree)
+                {
+                    throw new Exception("Unable to create a clean temporary index: trees (" + treeish + ") " + expectedCommitTree + " != " + currentTree);
+                }
+            }
+        }
+
+        private LogEntry Apply(string lastCommit, ITfsChangeset changeset)
+        {
+            LogEntry result = null;
+            WithTemporaryIndex(
+                () => GitIndexInfo.Do(Repository, index => result = changeset.Apply(lastCommit, index)));
+            WithTemporaryIndex(
+                () => result.Tree = Repository.CommandOneline("write-tree"));
+            if(!String.IsNullOrEmpty(lastCommit)) result.CommitParents.Add(lastCommit);
+            return result;
+        }
+
+        private LogEntry CopyTree(string lastCommit, ITfsChangeset changeset)
+        {
+            LogEntry result = null;
+            WithTemporaryIndex(
+                () => GitIndexInfo.Do(Repository, index => result = changeset.CopyTree(index)));
+            WithTemporaryIndex(
+                () => result.Tree = Repository.CommandOneline("write-tree"));
+            if (!String.IsNullOrEmpty(lastCommit)) result.CommitParents.Add(lastCommit);
+            return result;
+        }
+
+        private string Commit(LogEntry logEntry)
+        {
+            string commitHash = null;
+            WithCommitHeaderEnv(logEntry, () => commitHash = WriteCommit(logEntry));
+            // TODO (maybe): StoreChangesetMetadata(commitInfo);
+            return commitHash;
+        }
+
+        private string WriteCommit(LogEntry logEntry)
+        {
+            // TODO (maybe): encode logEntry.Log according to 'git config --get i18n.commitencoding', if specified
+            //var commitEncoding = Repository.CommandOneline("config", "i18n.commitencoding");
+            //var encoding = LookupEncoding(commitEncoding) ?? Encoding.UTF8;
+            string commitHash = null;
+            Repository.CommandInputOutputPipe((procIn, procOut) =>
+                                                  {
+                                                      procIn.WriteLine(logEntry.Log);
+                                                      procIn.WriteLine(GitTfsConstants.TfsCommitInfoFormat, Tfs.Url,
+                                                                       TfsRepositoryPath, logEntry.ChangesetId);
+                                                      procIn.Close();
+                                                      commitHash = ParseCommitInfo(procOut.ReadToEnd());
+                                                  }, BuildCommitCommand(logEntry));
+            return commitHash;
+        }
+
+        private string[] BuildCommitCommand(LogEntry logEntry)
+        {
+            var tree = logEntry.Tree ?? GetTemporaryIndexTreeSha();
+            tree.AssertValidSha();
+            var commitCommand = new List<string> { "commit-tree", tree };
+            foreach (var parent in logEntry.CommitParents)
+            {
+                commitCommand.Add("-p");
+                commitCommand.Add(parent);
+            }
+            return commitCommand.ToArray();
+        }
+
+        private string GetTemporaryIndexTreeSha()
+        {
+            string tree = null;
+            WithTemporaryIndex(() => tree = Repository.CommandOneline("write-tree"));
+            return tree;
+        }
+
+        private string ParseCommitInfo(string commitTreeOutput)
+        {
+            return commitTreeOutput.Trim();
+        }
+
+        //private Encoding LookupEncoding(string encoding)
+        //{
+        //    if(encoding == null)
+        //        return null;
+        //    throw new NotImplementedException("Need to implement encoding lookup for " + encoding);
+        //}
+
+        private void WithCommitHeaderEnv(LogEntry logEntry, Action action)
+        {
+            WithTemporaryEnvironment(action, new Dictionary<string, string>
+                                                 {
+                                                     {"GIT_AUTHOR_NAME", logEntry.AuthorName},
+                                                     {"GIT_AUTHOR_EMAIL", logEntry.AuthorEmail},
+                                                     {"GIT_AUTHOR_DATE", logEntry.Date.FormatForGit()},
+                                                     {"GIT_COMMITTER_DATE", logEntry.Date.FormatForGit()},
+                                                     {"GIT_COMMITTER_NAME", logEntry.CommitterName ?? logEntry.AuthorName},
+                                                     {"GIT_COMMITTER_EMAIL", logEntry.CommitterEmail ?? logEntry.AuthorEmail}
+                                                 });
+        }
+
+        private void WithTemporaryIndex(Action action)
+        {
+            WithTemporaryEnvironment(() =>
+                                         {
+                                             Directory.CreateDirectory(Path.GetDirectoryName(IndexFile));
+                                             action();
+                                         }, new Dictionary<string, string> {{"GIT_INDEX_FILE", IndexFile}});
+        }
+
+        private void WithTemporaryEnvironment(Action action, IDictionary<string, string> newEnvironment)
+        {
+            var oldEnvironment = new Dictionary<string, string>();
+            PushEnvironment(newEnvironment, oldEnvironment);
+            try
+            {
+                action();
+            }
+            finally
+            {
+                PushEnvironment(oldEnvironment);
+            }
+        }
+
+        private void PushEnvironment(IDictionary<string, string> desiredEnvironment)
+        {
+            PushEnvironment(desiredEnvironment, new Dictionary<string, string>());
+        }
+
+        private void PushEnvironment(IDictionary<string, string> desiredEnvironment, IDictionary<string, string> oldEnvironment)
+        {
+            foreach(var key in desiredEnvironment.Keys)
+            {
+                oldEnvironment[key] = Environment.GetEnvironmentVariable(key);
+                Environment.SetEnvironmentVariable(key, desiredEnvironment[key]);
+            }
+        }
+
+        public void Shelve(string shelvesetName, string head, TfsChangesetInfo parentChangeset, bool evaluateCheckinPolicies)
+        {
+            Tfs.WithWorkspace(WorkingDirectory, this, parentChangeset,
+                              workspace => Shelve(shelvesetName, head, parentChangeset, evaluateCheckinPolicies, workspace));
+        }
+
+        public bool HasShelveset(string shelvesetName)
+        {
+            return Tfs.HasShelveset(shelvesetName);
+        }
+
+        private void Shelve(string shelvesetName, string head, TfsChangesetInfo parentChangeset, bool evaluateCheckinPolicies, ITfsWorkspace workspace)
+        {
+            PendChangesToWorkspace(head, parentChangeset, workspace);
+            workspace.Shelve(shelvesetName, evaluateCheckinPolicies);
+        }
+
+        public void CheckinTool(string head, TfsChangesetInfo parentChangeset)
+        {
+            Tfs.WithWorkspace(WorkingDirectory, this, parentChangeset,
+                              workspace => CheckinTool(head, parentChangeset, workspace));
+        }
+
+        private void CheckinTool(string head, TfsChangesetInfo parentChangeset, ITfsWorkspace workspace)
+        {
+            PendChangesToWorkspace(head, parentChangeset,workspace);
+            workspace.CheckinTool();
+        }
+
+        private void PendChangesToWorkspace(string head, TfsChangesetInfo parentChangeset, ITfsWorkspace workspace)
+        {
+            foreach (var change in Repository.GetChangedFiles(parentChangeset.GitCommit, head))
+            {
+                change.Apply(workspace);
+            }
+        }
+
+        public long Checkin(string head, TfsChangesetInfo parentChangeset)
+        {
+            var changeset = 0L;
+            Tfs.WithWorkspace(WorkingDirectory, this, parentChangeset,
+                              workspace => changeset = Checkin(head, parentChangeset, workspace));
+            return changeset;
+        }
+
+        private long Checkin(string head, TfsChangesetInfo parentChangeset, ITfsWorkspace workspace)
+        {
+            foreach (var change in Repository.GetChangedFiles(parentChangeset.GitCommit, head))
+            {
+                change.Apply(workspace);
+            }
+            return workspace.Checkin();
+        }
+    }
+}