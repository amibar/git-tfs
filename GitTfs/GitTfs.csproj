--- conflicted
+++ resolved
@@ -1,4 +1,4 @@
-﻿<?xml version="1.0" encoding="utf-8"?>
+<?xml version="1.0" encoding="utf-8"?>
 <Project ToolsVersion="4.0" DefaultTargets="Build" xmlns="http://schemas.microsoft.com/developer/msbuild/2003">
   <PropertyGroup>
     <Configuration Condition=" '$(Configuration)' == '' ">Debug</Configuration>
@@ -130,11 +130,8 @@
     <Compile Include="..\Version.cs">
       <Link>Properties\Version.cs</Link>
     </Compile>
-<<<<<<< HEAD
     <Compile Include="Commands\ListRemoteBranches.cs" />
-=======
     <Compile Include="Core\DirectoryTidier.cs" />
->>>>>>> b37d1f94
     <Compile Include="Core\ITfsWorkitem.cs" />
     <Compile Include="Commands\Branch.cs" />
     <Compile Include="Core\BranchVisitors\BranchTreeContainsPathVisitor.cs" />
