﻿<?xml version="1.0" encoding="utf-8"?>
<Project ToolsVersion="4.0" DefaultTargets="Build" xmlns="http://schemas.microsoft.com/developer/msbuild/2003">
  <PropertyGroup>
    <Configuration Condition=" '$(Configuration)' == '' ">Debug</Configuration>
    <Platform Condition=" '$(Platform)' == '' ">x86</Platform>
    <ProductVersion>9.0.30729</ProductVersion>
    <SchemaVersion>2.0</SchemaVersion>
    <ProjectGuid>{DDFB4746-2BCE-4B34-8E45-056324CF140D}</ProjectGuid>
    <OutputType>Library</OutputType>
    <AppDesignerFolder>Properties</AppDesignerFolder>
    <RootNamespace>Sep.Git.Tfs.Test</RootNamespace>
    <AssemblyName>GitTfsTest</AssemblyName>
    <TargetFrameworkVersion>v4.0</TargetFrameworkVersion>
    <FileAlignment>512</FileAlignment>
    <FileUpgradeFlags>
    </FileUpgradeFlags>
    <OldToolsVersion>3.5</OldToolsVersion>
    <UpgradeBackupLocation />
    <PublishUrl>publish\</PublishUrl>
    <Install>true</Install>
    <InstallFrom>Disk</InstallFrom>
    <UpdateEnabled>false</UpdateEnabled>
    <UpdateMode>Foreground</UpdateMode>
    <UpdateInterval>7</UpdateInterval>
    <UpdateIntervalUnits>Days</UpdateIntervalUnits>
    <UpdatePeriodically>false</UpdatePeriodically>
    <UpdateRequired>false</UpdateRequired>
    <MapFileExtensions>true</MapFileExtensions>
    <ApplicationRevision>0</ApplicationRevision>
    <ApplicationVersion>1.0.0.%2a</ApplicationVersion>
    <IsWebBootstrapper>false</IsWebBootstrapper>
    <UseApplicationTrust>false</UseApplicationTrust>
    <BootstrapperEnabled>true</BootstrapperEnabled>
    <SolutionDir Condition="$(SolutionDir) == '' Or $(SolutionDir) == '*Undefined*'">..\</SolutionDir>
    <RestorePackages>true</RestorePackages>
  </PropertyGroup>
  <PropertyGroup Condition=" '$(Configuration)|$(Platform)' == 'Debug|x86' ">
    <DebugSymbols>true</DebugSymbols>
    <OutputPath>bin\Debug\</OutputPath>
    <DefineConstants>DEBUG;TRACE</DefineConstants>
    <DebugType>full</DebugType>
    <PlatformTarget>x86</PlatformTarget>
    <CodeAnalysisUseTypeNameInSuppression>true</CodeAnalysisUseTypeNameInSuppression>
    <CodeAnalysisModuleSuppressionsFile>GlobalSuppressions.cs</CodeAnalysisModuleSuppressionsFile>
    <ErrorReport>prompt</ErrorReport>
    <CodeAnalysisRuleSet>AllRules.ruleset</CodeAnalysisRuleSet>
  </PropertyGroup>
  <PropertyGroup Condition=" '$(Configuration)|$(Platform)' == 'Release|x86' ">
    <OutputPath>bin\Release\</OutputPath>
    <DefineConstants>TRACE</DefineConstants>
    <Optimize>true</Optimize>
    <DebugType>pdbonly</DebugType>
    <PlatformTarget>x86</PlatformTarget>
    <CodeAnalysisUseTypeNameInSuppression>true</CodeAnalysisUseTypeNameInSuppression>
    <CodeAnalysisModuleSuppressionsFile>GlobalSuppressions.cs</CodeAnalysisModuleSuppressionsFile>
    <ErrorReport>prompt</ErrorReport>
    <CodeAnalysisRuleSet>AllRules.ruleset</CodeAnalysisRuleSet>
  </PropertyGroup>
  <PropertyGroup Condition="'$(Configuration)|$(Platform)' == 'Debug|AnyCPU'">
    <DebugSymbols>true</DebugSymbols>
    <OutputPath>bin\Debug\</OutputPath>
    <DefineConstants>DEBUG;TRACE</DefineConstants>
    <DebugType>full</DebugType>
    <PlatformTarget>AnyCPU</PlatformTarget>
    <CodeAnalysisUseTypeNameInSuppression>true</CodeAnalysisUseTypeNameInSuppression>
    <CodeAnalysisModuleSuppressionsFile>GlobalSuppressions.cs</CodeAnalysisModuleSuppressionsFile>
    <ErrorReport>prompt</ErrorReport>
    <CodeAnalysisRuleSet>AllRules.ruleset</CodeAnalysisRuleSet>
  </PropertyGroup>
  <PropertyGroup Condition="'$(Configuration)|$(Platform)' == 'Release|AnyCPU'">
    <OutputPath>bin\Release\</OutputPath>
    <DefineConstants>TRACE</DefineConstants>
    <Optimize>true</Optimize>
    <DebugType>pdbonly</DebugType>
    <PlatformTarget>AnyCPU</PlatformTarget>
    <CodeAnalysisUseTypeNameInSuppression>true</CodeAnalysisUseTypeNameInSuppression>
    <CodeAnalysisModuleSuppressionsFile>GlobalSuppressions.cs</CodeAnalysisModuleSuppressionsFile>
    <ErrorReport>prompt</ErrorReport>
    <CodeAnalysisRuleSet>AllRules.ruleset</CodeAnalysisRuleSet>
  </PropertyGroup>
  <ItemGroup>
    <Reference Include="NDesk.Options">
      <HintPath>..\lib\NDesk.Options\lib\ndesk-options\NDesk.Options.dll</HintPath>
    </Reference>
    <Reference Include="Rhino.Mocks, Version=3.5.0.1337, Culture=neutral, PublicKeyToken=0b3305902db7183f, processorArchitecture=MSIL">
      <SpecificVersion>False</SpecificVersion>
      <HintPath>..\lib\StructureMap\Rhino.Mocks.dll</HintPath>
    </Reference>
    <Reference Include="StructureMap, Version=2.5.3.0, Culture=neutral, PublicKeyToken=e60ad81abae3c223, processorArchitecture=MSIL">
      <SpecificVersion>False</SpecificVersion>
      <HintPath>..\lib\StructureMap\StructureMap.dll</HintPath>
    </Reference>
    <Reference Include="StructureMap.AutoMocking, Version=2.5.3.0, Culture=neutral, PublicKeyToken=e60ad81abae3c223, processorArchitecture=MSIL">
      <SpecificVersion>False</SpecificVersion>
      <HintPath>..\lib\StructureMap\StructureMap.AutoMocking.dll</HintPath>
    </Reference>
    <Reference Include="System" />
    <Reference Include="System.Core">
      <RequiredTargetFramework>3.5</RequiredTargetFramework>
    </Reference>
    <Reference Include="System.Data" />
    <Reference Include="System.Data.DataSetExtensions" />
    <Reference Include="System.Xml" />
    <Reference Include="System.Xml.Linq" />
    <Reference Include="xunit">
      <HintPath>..\packages\xunit.1.9.1\lib\net20\xunit.dll</HintPath>
    </Reference>
  </ItemGroup>
  <ItemGroup>
    <Compile Include="Commands\ExtTest.cs" />
    <Compile Include="Commands\InitOptionsTest.cs" />
    <Compile Include="Commands\InitBranchTest.cs" />
<<<<<<< HEAD
    <Compile Include="Core\GitTfsRemoteTests.cs" />
=======
    <Compile Include="Core\BranchVisitors\BranchContainsPathVisitorTest.cs" />
    <Compile Include="Core\TfsInterop\BranchExtensionsTest.cs" />
>>>>>>> 641ff701
    <Compile Include="FactExceptOnUnix.cs" />
    <Compile Include="Commands\HelpTest.cs" />
    <Compile Include="Commands\ShelveTest.cs" />
    <Compile Include="Core\DelimitedReaderTests.cs" />
    <Compile Include="Core\ExtTests.cs" />
    <Compile Include="Core\GitChangeInfoTests.cs" />
    <Compile Include="Core\ModeTests.cs" />
    <Compile Include="Core\TfsApiBridgeTest.cs" />
    <Compile Include="Core\StubbedCheckinEvaluationResult.cs" />
    <Compile Include="Core\TfsWorkspaceTests.cs" />
    <Compile Include="GitTfsRegexTests.cs" />
    <Compile Include="Integration\CloneTests.cs" />
    <Compile Include="Integration\FetchTests.cs" />
    <Compile Include="Integration\IntegrationHelper.cs" />
    <Compile Include="Properties\AssemblyInfo.cs" />
    <Compile Include="TestHelpers\ExtensionMethods.cs" />
    <Compile Include="Util\AuthorsFileUnitTest.cs" />
    <Compile Include="Util\CommitSpecificCheckinOptionsFactoryTests.cs" />
    <Compile Include="Util\GitTfsCommandRunnerTests.cs" />
  </ItemGroup>
  <ItemGroup>
    <ProjectReference Include="..\GitTfs.VsFake\GitTfs.VsFake.csproj">
      <Project>{20c411e8-49c7-11e1-a776-3fe84824019b}</Project>
      <Name>GitTfs.VsFake</Name>
    </ProjectReference>
    <ProjectReference Include="..\GitTfs\GitTfs.csproj">
      <Project>{55C169E0-93CC-488C-9885-1D4EAF4EA236}</Project>
      <Name>GitTfs</Name>
    </ProjectReference>
    <ProjectReference Include="..\lib\libgit2sharp\LibGit2Sharp\LibGit2Sharp.csproj">
      <Project>{EE6ED99F-CB12-4683-B055-D28FC7357A34}</Project>
      <Name>LibGit2Sharp</Name>
    </ProjectReference>
  </ItemGroup>
  <ItemGroup>
    <BootstrapperPackage Include=".NETFramework,Version=v4.0">
      <Visible>False</Visible>
      <ProductName>Microsoft .NET Framework 4 %28x86 and x64%29</ProductName>
      <Install>true</Install>
    </BootstrapperPackage>
    <BootstrapperPackage Include="Microsoft.Net.Client.3.5">
      <Visible>False</Visible>
      <ProductName>.NET Framework 3.5 SP1 Client Profile</ProductName>
      <Install>false</Install>
    </BootstrapperPackage>
    <BootstrapperPackage Include="Microsoft.Net.Framework.3.5.SP1">
      <Visible>False</Visible>
      <ProductName>.NET Framework 3.5 SP1</ProductName>
      <Install>false</Install>
    </BootstrapperPackage>
    <BootstrapperPackage Include="Microsoft.Windows.Installer.3.1">
      <Visible>False</Visible>
      <ProductName>Windows Installer 3.1</ProductName>
      <Install>true</Install>
    </BootstrapperPackage>
  </ItemGroup>
  <ItemGroup>
    <None Include="packages.config" />
  </ItemGroup>
  <Import Project="$(MSBuildBinPath)\Microsoft.CSharp.targets" />
  <Import Project="$(SolutionDir)\.nuget\nuget.targets" />
  <PropertyGroup>
    <PreBuildEvent Condition="'$(OS)' == 'Windows_NT'">xcopy /S /Y "$(SolutionDir)\lib\libgit2sharp\Lib\NativeBinaries" "$(TargetDir)"\NativeBinaries\</PreBuildEvent>
    <PreBuildEvent Condition="'$(OS)' != 'Windows_NT'">cp -Rp "$(SolutionDir)/lib/libgit2sharp/Lib/NativeBinaries" "$(TargetDir)"</PreBuildEvent>
  </PropertyGroup>
  <!-- To modify your build process, add your task inside one of the targets below and uncomment it. 
       Other similar extension points exist, see Microsoft.Common.targets.
  <Target Name="BeforeBuild">
  </Target>
  <Target Name="AfterBuild">
  </Target>
  -->
</Project><|MERGE_RESOLUTION|>--- conflicted
+++ resolved
@@ -110,12 +110,9 @@
     <Compile Include="Commands\ExtTest.cs" />
     <Compile Include="Commands\InitOptionsTest.cs" />
     <Compile Include="Commands\InitBranchTest.cs" />
-<<<<<<< HEAD
     <Compile Include="Core\GitTfsRemoteTests.cs" />
-=======
     <Compile Include="Core\BranchVisitors\BranchContainsPathVisitorTest.cs" />
     <Compile Include="Core\TfsInterop\BranchExtensionsTest.cs" />
->>>>>>> 641ff701
     <Compile Include="FactExceptOnUnix.cs" />
     <Compile Include="Commands\HelpTest.cs" />
     <Compile Include="Commands\ShelveTest.cs" />
